/*
   Copyright 2018 Conor Patrick

   Permission is hereby granted, free of charge, to any person obtaining a copy of
   this software and associated documentation files (the "Software"), to deal in
   the Software without restriction, including without limitation the rights to
   use, copy, modify, merge, publish, distribute, sublicense, and/or sell copies
   of the Software, and to permit persons to whom the Software is furnished to do
   so, subject to the following conditions:

   The above copyright notice and this permission notice shall be included in all
   copies or substantial portions of the Software.

   THE SOFTWARE IS PROVIDED "AS IS", WITHOUT WARRANTY OF ANY KIND, EXPRESS OR
   IMPLIED, INCLUDING BUT NOT LIMITED TO THE WARRANTIES OF MERCHANTABILITY,
   FITNESS FOR A PARTICULAR PURPOSE AND NONINFRINGEMENT. IN NO EVENT SHALL THE
   AUTHORS OR COPYRIGHT HOLDERS BE LIABLE FOR ANY CLAIM, DAMAGES OR OTHER
   LIABILITY, WHETHER IN AN ACTION OF CONTRACT, TORT OR OTHERWISE, ARISING FROM,
   OUT OF OR IN CONNECTION WITH THE SOFTWARE OR THE USE OR OTHER DEALINGS IN THE
   SOFTWARE.
*/
#include <stdio.h>
#include <stdlib.h>
#include <string.h>

#include "cbor.h"

#include "ctap.h"
#include "ctaphid.h"
#include "ctap_parse.h"
#include "ctap_errors.h"
#include "cose_key.h"
#include "crypto.h"
#include "util.h"
#include "log.h"
#include "device.h"
#include "app.h"
#include "wallet.h"

#include "device.h"

#define PIN_TOKEN_SIZE      16
uint8_t PIN_TOKEN[PIN_TOKEN_SIZE];
uint8_t KEY_AGREEMENT_PUB[64];
static uint8_t KEY_AGREEMENT_PRIV[32];
static uint8_t PIN_CODE_HASH[32];
static int8_t PIN_BOOT_ATTEMPTS_LEFT = PIN_BOOT_ATTEMPTS;

AuthenticatorState STATE;

static struct {
    CTAP_authDataHeader authData;
    uint8_t clientDataHash[CLIENT_DATA_HASH_SIZE];
    CTAP_credentialDescriptor creds[ALLOW_LIST_MAX_SIZE-1];
    uint8_t lastcmd;
    uint32_t count;
    uint32_t index;
    uint32_t time;
} getAssertionState;

uint8_t verify_pin_auth(uint8_t * pinAuth, uint8_t * clientDataHash)
{
    uint8_t hmac[32];

    crypto_sha256_hmac_init(PIN_TOKEN, PIN_TOKEN_SIZE, hmac);
    crypto_sha256_update(clientDataHash, CLIENT_DATA_HASH_SIZE);
    crypto_sha256_hmac_final(PIN_TOKEN, PIN_TOKEN_SIZE, hmac);

    if (memcmp(pinAuth, hmac, 16) == 0)
    {
        return 0;
    }
    else
    {
        printf2(TAG_ERR,"Pin auth failed\n");
        dump_hex1(TAG_ERR,pinAuth,16);
        dump_hex1(TAG_ERR,hmac,16);
        return CTAP2_ERR_PIN_AUTH_INVALID;
    }

}

uint8_t ctap_get_info(CborEncoder * encoder)
{
    int ret;
    CborEncoder array;
    CborEncoder map;
    CborEncoder options;
    CborEncoder pins;

    const int number_of_versions = 2;

    ret = cbor_encoder_create_map(encoder, &map, 5);
    check_ret(ret);
    {

        ret = cbor_encode_uint(&map, RESP_versions);     //  versions key
        check_ret(ret);
        {
            ret = cbor_encoder_create_array(&map, &array, number_of_versions);
            check_ret(ret);
            {
                ret = cbor_encode_text_stringz(&array, "U2F_V2");
                check_ret(ret);
                ret = cbor_encode_text_stringz(&array, "FIDO_2_0");
                check_ret(ret);
            }
            ret = cbor_encoder_close_container(&map, &array);
            check_ret(ret);
        }

        ret = cbor_encode_uint(&map, RESP_aaguid);
        check_ret(ret);
        {
            ret = cbor_encode_byte_string(&map, CTAP_AAGUID, 16);
            check_ret(ret);
        }

        ret = cbor_encode_uint(&map, RESP_maxMsgSize);
        check_ret(ret);
        {
            ret = cbor_encode_int(&map, CTAP_MAX_MESSAGE_SIZE);
            check_ret(ret);
        }

        ret = cbor_encode_uint(&map, RESP_pinProtocols);
        check_ret(ret);
        {
            ret = cbor_encoder_create_array(&map, &pins, 1);
            check_ret(ret);
            {
                ret = cbor_encode_int(&pins, 1);
                check_ret(ret);
            }
            ret = cbor_encoder_close_container(&map, &pins);
            check_ret(ret);
        }



        ret = cbor_encode_uint(&map, RESP_options);
        check_ret(ret);
        {
            ret = cbor_encoder_create_map(&map, &options,5);
            check_ret(ret);
            {
                ret = cbor_encode_text_string(&options, "plat", 4);
                check_ret(ret);
                {
                    ret = cbor_encode_boolean(&options, 0);     // Not attached to platform
                    check_ret(ret);
                }

                ret = cbor_encode_text_string(&options, "rk", 2);
                check_ret(ret);
                {
                    ret = cbor_encode_boolean(&options, 0);     // State-less device, requires allowList parameter.
                    check_ret(ret);
                }

                ret = cbor_encode_text_string(&options, "up", 2);
                check_ret(ret);
                {
                    ret = cbor_encode_boolean(&options, 1);     // Capable of testing user presence
                    check_ret(ret);
                }

                ret = cbor_encode_text_string(&options, "uv", 2);
                check_ret(ret);
                {
                    ret = cbor_encode_boolean(&options, 0);     // NOT [yet] capable of verifying user
                    check_ret(ret);
                }
                ret = cbor_encode_text_string(&options, "clientPin", 9);
                check_ret(ret);
                {
                    ret = cbor_encode_boolean(&options, ctap_is_pin_set());     // NOT [yet] capable of verifying user
                    check_ret(ret);
                }


            }
            ret = cbor_encoder_close_container(&map, &options);
            check_ret(ret);
        }


    }
    ret = cbor_encoder_close_container(encoder, &map);
    check_ret(ret);

    return CTAP1_ERR_SUCCESS;
}



static int ctap_add_cose_key(CborEncoder * cose_key, uint8_t * x, uint8_t * y, uint8_t credtype, int32_t algtype)
{
    int ret;
    CborEncoder map;

    ret = cbor_encoder_create_map(cose_key, &map, 5);
    check_ret(ret);


    {
        ret = cbor_encode_int(&map, COSE_KEY_LABEL_KTY);
        check_ret(ret);
        ret = cbor_encode_int(&map, COSE_KEY_KTY_EC2);
        check_ret(ret);
    }

    {
        ret = cbor_encode_int(&map, COSE_KEY_LABEL_ALG);
        check_ret(ret);
        ret = cbor_encode_int(&map, algtype);
        check_ret(ret);
    }

    {
        ret = cbor_encode_int(&map, COSE_KEY_LABEL_CRV);
        check_ret(ret);
        ret = cbor_encode_int(&map, COSE_KEY_CRV_P256);
        check_ret(ret);
    }


    {
        ret = cbor_encode_int(&map, COSE_KEY_LABEL_X);
        check_ret(ret);
        ret = cbor_encode_byte_string(&map, x, 32);
        check_ret(ret);
    }

    {
        ret = cbor_encode_int(&map, COSE_KEY_LABEL_Y);
        check_ret(ret);
        ret = cbor_encode_byte_string(&map, y, 32);
        check_ret(ret);
    }

    ret = cbor_encoder_close_container(cose_key, &map);
    check_ret(ret);

    return 0;
}
static int ctap_generate_cose_key(CborEncoder * cose_key, uint8_t * hmac_input, int len, uint8_t credtype, int32_t algtype)
{
    uint8_t x[32], y[32];

    if (credtype != PUB_KEY_CRED_PUB_KEY)
    {
        printf2(TAG_ERR,"Error, pubkey credential type not supported\n");
        return -1;
    }
    switch(algtype)
    {
        case COSE_ALG_ES256:
            crypto_ecc256_derive_public_key(hmac_input, len, x, y);
            break;
        default:
            printf2(TAG_ERR,"Error, COSE alg %d not supported\n", algtype);
            return -1;
    }
    ctap_add_cose_key(cose_key, x, y, credtype, algtype);
    return 0;
}

void make_auth_tag(uint8_t * nonce, CTAP_userEntity * user, uint32_t count, uint8_t * tag)
{
    uint8_t hashbuf[32];
    crypto_sha256_hmac_init(CRYPTO_TRANSPORT_KEY, 0, hashbuf);
    crypto_sha256_update(nonce, CREDENTIAL_NONCE_SIZE);
    crypto_sha256_update(user->id, user->id_size);
    crypto_sha256_update(user->name, strnlen((const char*)user->name, USER_NAME_LIMIT));
    crypto_sha256_update((uint8_t*)&count, 4);
    crypto_sha256_hmac_final(CRYPTO_TRANSPORT_KEY,0,hashbuf);

    memmove(tag, hashbuf, CREDENTIAL_TAG_SIZE);
}

static uint32_t auth_data_update_count(CTAP_authDataHeader * authData)
{
    uint32_t count = ctap_atomic_count( 0 );
    if (count == 0)     // count 0 will indicate invalid token
    {
        count = ctap_atomic_count( 0 );

    }
    uint8_t * byte = (uint8_t*) &authData->signCount;

    *byte++ = (count >> 0) & 0xff;
    *byte++ = (count >> 8) & 0xff;
    *byte++ = (count >> 16) & 0xff;
    *byte++ = (count >> 24) & 0xff;

    return count;
}

static int ctap_make_auth_data(struct rpId * rp, CborEncoder * map, uint8_t * auth_data_buf, int len, CTAP_userEntity * user, uint8_t credtype, int32_t algtype, int32_t * sz)
{
    CborEncoder cose_key;
    int auth_data_sz, ret;
    uint32_t count;
    CTAP_authData * authData = (CTAP_authData *)auth_data_buf;

    uint8_t * cose_key_buf = auth_data_buf + sizeof(CTAP_authData);

    if((sizeof(CTAP_authDataHeader)) > len)
    {
        printf1(TAG_ERR,"assertion fail, auth_data_buf must be at least %d bytes\n", sizeof(CTAP_authData) - sizeof(CTAP_attestHeader));
        exit(1);
    }

    crypto_sha256_init();
    crypto_sha256_update(rp->id, rp->size);
    crypto_sha256_final(authData->head.rpIdHash);

    count = auth_data_update_count(&authData->head);

    device_set_status(CTAPHID_STATUS_UPNEEDED);
    int but = ctap_user_presence_test();

    if (!but)
    {
        return CTAP2_ERR_OPERATION_DENIED;
    }
    else if (but < 0)   // Cancel
    {
        return CTAP2_ERR_KEEPALIVE_CANCEL;
    }
    device_set_status(CTAPHID_STATUS_PROCESSING);

    authData->head.flags = (but << 0);
    authData->head.flags |= (ctap_user_verification(0) << 2);



    if (credtype != 0)
    {
        // add attestedCredentialData
        authData->head.flags |= (1 << 6);//include attestation data

        cbor_encoder_init(&cose_key, cose_key_buf, len - sizeof(CTAP_authData), 0);

        memmove(authData->attest.aaguid, CTAP_AAGUID, 16);
        authData->attest.credLenL = CREDENTIAL_ID_SIZE & 0x00FF;
        authData->attest.credLenH = (CREDENTIAL_ID_SIZE & 0xFF00) >> 8;

#if CREDENTIAL_ID_SIZE != 168
#error "need to double check credential ID layout"
#else
        memset((uint8_t*)&authData->attest.credential, 0, sizeof(struct Credential));

        ctap_generate_rng(authData->attest.credential.nonce, CREDENTIAL_NONCE_SIZE);

        memmove(&authData->attest.credential.enc.user, user, sizeof(CTAP_userEntity));
        authData->attest.credential.enc.count = count;

        // Make a tag we can later check to make sure this is a token we made
        make_auth_tag(authData->attest.credential.nonce, user, count, authData->attest.credential.tag);

        crypto_aes256_init(CRYPTO_TRANSPORT_KEY, NULL);
        crypto_aes256_encrypt((uint8_t*)&authData->attest.credential.enc, CREDENTIAL_ENC_SIZE);

        ctap_generate_cose_key(&cose_key, (uint8_t*)&authData->attest.credential, sizeof(struct Credential), credtype, algtype);

        auth_data_sz = sizeof(CTAP_authData) + cbor_encoder_get_buffer_size(&cose_key, cose_key_buf);
#endif

    }
    else
    {
        auth_data_sz = sizeof(CTAP_authDataHeader);
    }

    {
        ret = cbor_encode_int(map,RESP_authData);
        check_ret(ret);
        ret = cbor_encode_byte_string(map, auth_data_buf, auth_data_sz);
        check_ret(ret);
    }

    if (sz) *sz = auth_data_sz;
    return 0;
}


int ctap_encode_der_sig(uint8_t * sigbuf, uint8_t * sigder)
{
    // Need to caress into dumb der format ..
    int i;
    int8_t lead_s = 0;  // leading zeros
    int8_t lead_r = 0;
    for (i=0; i < 32; i++)
        if (sigbuf[i] == 0) lead_r++;
        else break;

    for (i=0; i < 32; i++)
        if (sigbuf[i+32] == 0) lead_s++;
        else break;

    int8_t pad_s = ((sigbuf[32 + lead_s] & 0x80) == 0x80);
    int8_t pad_r = ((sigbuf[0 + lead_r] & 0x80) == 0x80);

    sigder[0] = 0x30;
    sigder[1] = 0x44 + pad_s + pad_r - lead_s - lead_r;

    sigder[2] = 0x02;
    sigder[3 + pad_r] = 0;
    sigder[3] = 0x20 + pad_r - lead_r;
    memmove(sigder + 4 + pad_r, sigbuf + lead_r, 32);

    sigder[4 + 32 + pad_r - lead_r] = 0x02;
    sigder[5 + 32 + pad_r + pad_s - lead_r] = 0;
    sigder[5 + 32 + pad_r - lead_r] = 0x20 + pad_s - lead_s;
    memmove(sigder + 6 + 32 + pad_r + pad_s - lead_r, sigbuf + 32 + lead_s, 32);
    //
    return 0x46 + pad_s + pad_r - lead_r - lead_s;
}

// require load_key prior to this
// @data data to hash before signature
// @clientDataHash for signature
// @tmp buffer for hash.  (can be same as data if data >= 32 bytes)
// @sigbuf location to deposit signature (must be 64 bytes)
// @sigder location to deposit der signature (must be 72 bytes)
// @return length of der signature
int ctap_calculate_signature(uint8_t * data, int datalen, uint8_t * clientDataHash, uint8_t * hashbuf, uint8_t * sigbuf, uint8_t * sigder)
{
    // calculate attestation sig
    crypto_sha256_init();
    crypto_sha256_update(data, datalen);
    crypto_sha256_update(clientDataHash, CLIENT_DATA_HASH_SIZE);
    crypto_sha256_final(hashbuf);

    crypto_ecc256_sign(hashbuf, 32, sigbuf);

    return ctap_encode_der_sig(sigbuf,sigder);
}

uint8_t ctap_add_attest_statement(CborEncoder * map, uint8_t * sigder, int len)
{
    int ret;

    CborEncoder stmtmap;
    CborEncoder x5carr;


    ret = cbor_encode_int(map,RESP_attStmt);
    check_ret(ret);
    ret = cbor_encoder_create_map(map, &stmtmap, 3);
    check_ret(ret);
    {
        ret = cbor_encode_text_stringz(&stmtmap,"alg");
        check_ret(ret);
        ret = cbor_encode_int(&stmtmap,COSE_ALG_ES256);
        check_ret(ret);
    }
    {
        ret = cbor_encode_text_stringz(&stmtmap,"sig");
        check_ret(ret);
        ret = cbor_encode_byte_string(&stmtmap, sigder, len);
        check_ret(ret);
    }
    {
        ret = cbor_encode_text_stringz(&stmtmap,"x5c");
        check_ret(ret);
        ret = cbor_encoder_create_array(&stmtmap, &x5carr, 1);
        check_ret(ret);
        {
            ret = cbor_encode_byte_string(&x5carr, attestation_cert_der, attestation_cert_der_size);
            check_ret(ret);
            ret = cbor_encoder_close_container(&stmtmap, &x5carr);
            check_ret(ret);
        }
    }

    ret = cbor_encoder_close_container(map, &stmtmap);
    check_ret(ret);
    return 0;
}

// Return 1 if credential belongs to this token
int ctap_authenticate_credential(struct rpId * rp, CTAP_credentialDescriptor * desc)
{
    uint8_t tag[16];

    make_auth_tag(desc->credential.nonce, &desc->credential.enc.user, desc->credential.enc.count, tag);

    return (memcmp(desc->credential.tag, tag, CREDENTIAL_TAG_SIZE) == 0);
}



uint8_t ctap_make_credential(CborEncoder * encoder, uint8_t * request, int length)
{
    CTAP_makeCredential MC;
    int ret, i;
    uint8_t auth_data_buf[300];
    CTAP_credentialDescriptor * excl_cred = (CTAP_credentialDescriptor *) auth_data_buf;
    uint8_t * sigbuf = auth_data_buf + 32;
    uint8_t * sigder = auth_data_buf + 32 + 64;

    ret = ctap_parse_make_credential(&MC,encoder,request,length);
    if (ret != 0)
    {
        printf2(TAG_ERR,"error, parse_make_credential failed\n");
        return ret;
    }
    if ((MC.paramsParsed & MC_requiredMask) != MC_requiredMask)
    {
        printf2(TAG_ERR,"error, required parameter(s) for makeCredential are missing\n");
        return CTAP2_ERR_MISSING_PARAMETER;
    }

    if (ctap_is_pin_set() == 1 && MC.pinAuthPresent == 0)
    {
        printf2(TAG_ERR,"pinAuth is required\n");
        return CTAP2_ERR_PIN_REQUIRED;
    }
    else
    {
        if (ctap_is_pin_set())
        {
            ret = verify_pin_auth(MC.pinAuth, MC.clientDataHash);
            check_retr(ret);
        }
    }

    if (MC.up)
    {
        return CTAP2_ERR_INVALID_OPTION;
    }

    crypto_aes256_init(CRYPTO_TRANSPORT_KEY, NULL);
    for (i = 0; i < MC.excludeListSize; i++)
    {
        ret = parse_credential_descriptor(&MC.excludeList, excl_cred);
        if (ret == CTAP2_ERR_CBOR_UNEXPECTED_TYPE)
        {
            continue;
        }
        check_retr(ret);

        crypto_aes256_reset_iv(NULL);
        crypto_aes256_decrypt((uint8_t*)& excl_cred->credential.enc, CREDENTIAL_ENC_SIZE);
        if (ctap_authenticate_credential(&MC.rp, excl_cred))
        {
            printf1(TAG_MC, "Cred %d failed!\r\n",i);
            return CTAP2_ERR_CREDENTIAL_EXCLUDED;
        }

        ret = cbor_value_advance(&MC.excludeList);
        check_ret(ret);
    }

    CborEncoder map;
    ret = cbor_encoder_create_map(encoder, &map, 3);
    check_ret(ret);
    int32_t auth_data_sz;

    ret = ctap_make_auth_data(&MC.rp, &map, auth_data_buf, sizeof(auth_data_buf),
            &MC.user, MC.publicKeyCredentialType, MC.COSEAlgorithmIdentifier, &auth_data_sz);
    check_retr(ret);

    crypto_ecc256_load_attestation_key();
    int sigder_sz = ctap_calculate_signature(auth_data_buf, auth_data_sz, MC.clientDataHash, auth_data_buf, sigbuf, sigder);

    printf1(TAG_MC,"der sig [%d]: ", sigder_sz); dump_hex1(TAG_MC, sigder, sigder_sz);

    ret = ctap_add_attest_statement(&map, sigder, sigder_sz);
    check_retr(ret);

    {
        ret = cbor_encode_int(&map,RESP_fmt);
        check_ret(ret);
        ret = cbor_encode_text_stringz(&map, "packed");
        check_ret(ret);
    }

    ret = cbor_encoder_close_container(encoder, &map);
    check_ret(ret);
    return CTAP1_ERR_SUCCESS;
}

/*static int pick_first_authentic_credential(CTAP_getAssertion * GA)*/
/*{*/
    /*int i;*/
    /*for (i = 0; i < GA->credLen; i++)*/
    /*{*/
        /*if (GA->creds[i].credential.enc.count != 0)*/
        /*{*/
            /*return i;*/
        /*}*/
    /*}*/
    /*return -1;*/
/*}*/

static uint8_t ctap_add_credential_descriptor(CborEncoder * map, CTAP_credentialDescriptor * cred)
{
    CborEncoder desc;
    int ret = cbor_encode_int(map, RESP_credential);
    check_ret(ret);

    ret = cbor_encoder_create_map(map, &desc, 2);
    check_ret(ret);

    {
        ret = cbor_encode_text_string(&desc, "type", 4);
        check_ret(ret);

        ret = cbor_encode_int(&desc, cred->type);
        check_ret(ret);
    }
    {
        ret = cbor_encode_text_string(&desc, "id", 2);
        check_ret(ret);

        ret = cbor_encode_byte_string(&desc, (uint8_t*)&cred->credential, sizeof(struct Credential));
        check_ret(ret);
    }

    ret = cbor_encoder_close_container(map, &desc);
    check_ret(ret);

    return 0;
}

uint8_t ctap_add_user_entity(CborEncoder * map, CTAP_userEntity * user)
{
    CborEncoder entity;
    int ret = cbor_encode_int(map, RESP_publicKeyCredentialUserEntity);
    check_ret(ret);

    ret = cbor_encoder_create_map(map, &entity, 2);
    check_ret(ret);

    {
        ret = cbor_encode_text_string(&entity, "id", 2);
        check_ret(ret);

        ret = cbor_encode_byte_string(&entity, user->id, user->id_size);
        check_ret(ret);
    }


    {
        ret = cbor_encode_text_string(&entity, "displayName", 11);
        check_ret(ret);

        ret = cbor_encode_text_stringz(&entity, (const char *)user->name);
        check_ret(ret);
    }

    ret = cbor_encoder_close_container(map, &entity);
    check_ret(ret);

    return 0;
}

static int cred_cmp_func(const void * _a, const void * _b)
{
    CTAP_credentialDescriptor * a = (CTAP_credentialDescriptor * )_a;
    CTAP_credentialDescriptor * b = (CTAP_credentialDescriptor * )_b;
    return b->credential.enc.count - a->credential.enc.count;
}

// @return the number of valid credentials
// sorts the credentials.  Most recent creds will be first, invalid ones last.
int ctap_filter_invalid_credentials(CTAP_getAssertion * GA)
{
    int i;
    int count = 0;
    crypto_aes256_init(CRYPTO_TRANSPORT_KEY, NULL);


    for (i = 0; i < GA->credLen; i++)
    {
        crypto_aes256_reset_iv(NULL);
        crypto_aes256_decrypt((uint8_t*)&GA->creds[i].credential.enc, CREDENTIAL_ENC_SIZE);
        if (! ctap_authenticate_credential(&GA->rp, &GA->creds[i]))
        {
            printf1(TAG_GA, "CRED #%d is invalid\n", GA->creds[i].credential.enc.count);
            GA->creds[i].credential.enc.count = 0;      // invalidate
        }
        else
        {
            count++;
        }
    }
    printf1(TAG_GA, "qsort length: %d\n", GA->credLen);
    qsort(GA->creds, GA->credLen, sizeof(CTAP_credentialDescriptor), cred_cmp_func);
    return count;
}


static void save_credential_list(CTAP_authDataHeader * head, uint8_t * clientDataHash, CTAP_credentialDescriptor * creds, uint32_t count)
{
    if(count)
    {
        if (count > ALLOW_LIST_MAX_SIZE-1)
        {
            printf2(TAG_ERR, "ALLOW_LIST_MAX_SIZE Exceeded\n");
            exit(1);
        }
        memmove(getAssertionState.clientDataHash, clientDataHash, CLIENT_DATA_HASH_SIZE);
        memmove(&getAssertionState.authData, head, sizeof(CTAP_authDataHeader));
        memmove(getAssertionState.creds, creds, sizeof(CTAP_credentialDescriptor) * (count));
    }
    getAssertionState.count = count;
    printf1(TAG_GA,"saved %d credentials\n",count);
}

static CTAP_credentialDescriptor * pop_credential()
{
    if (getAssertionState.count > 0)
    {
        getAssertionState.count--;
        return &getAssertionState.creds[getAssertionState.count];
    }
    else
    {
        return NULL;
    }
}

uint8_t ctap_end_get_assertion(CborEncoder * map, CTAP_credentialDescriptor * cred, uint8_t * auth_data_buf, uint8_t * clientDataHash)
{
    int ret;
    uint8_t sigbuf[64];
    uint8_t sigder[72];

    ret = ctap_add_user_entity(map, &cred->credential.enc.user);
    check_retr(ret);

    // Re-encrypt the credential
    crypto_aes256_init(CRYPTO_TRANSPORT_KEY, NULL);
    crypto_aes256_encrypt((uint8_t*)&cred->credential.enc, CREDENTIAL_ENC_SIZE);
    //

    ret = ctap_add_credential_descriptor(map, cred);
    check_retr(ret);

    crypto_ecc256_load_key((uint8_t*)&cred->credential, sizeof(struct Credential), NULL, 0);

    int sigder_sz = ctap_calculate_signature(auth_data_buf, sizeof(CTAP_authDataHeader), clientDataHash, auth_data_buf, sigbuf, sigder);

    {
        ret = cbor_encode_int(map, RESP_signature);
        check_ret(ret);
        ret = cbor_encode_byte_string(map, sigder, sigder_sz);
        check_ret(ret);
    }
    return 0;
}

uint8_t ctap_get_next_assertion(CborEncoder * encoder)
{
    int ret;
    CborEncoder map;
    CTAP_authDataHeader * authData = &getAssertionState.authData;

    CTAP_credentialDescriptor * cred = pop_credential();

    if (cred == NULL)
    {
        return CTAP2_ERR_NOT_ALLOWED;
    }

    auth_data_update_count(authData);


    ret = cbor_encoder_create_map(encoder, &map, 4);
    check_ret(ret);

    {
        ret = cbor_encode_int(&map,RESP_authData);
        check_ret(ret);
        ret = cbor_encode_byte_string(&map, (uint8_t *)authData, sizeof(CTAP_authDataHeader));
        check_ret(ret);
    }

    ret = ctap_end_get_assertion(&map, cred, (uint8_t *)authData, getAssertionState.clientDataHash);
    check_retr(ret);

    ret = cbor_encoder_close_container(encoder, &map);
    check_ret(ret);

    return 0;
}

uint8_t ctap_get_assertion(CborEncoder * encoder, uint8_t * request, int length)
{
    CTAP_getAssertion GA;
    uint8_t auth_data_buf[sizeof(CTAP_authDataHeader)];
    int ret = ctap_parse_get_assertion(&GA,request,length);

    if (ret != 0)
    {
        printf2(TAG_ERR,"error, parse_get_assertion failed\n");
        return ret;
    }

    if (ctap_is_pin_set() && GA.pinAuthPresent == 0)
    {
        printf2(TAG_ERR,"pinAuth is required\n");
        return CTAP2_ERR_PIN_REQUIRED;
    }
    else
    {
        if (ctap_is_pin_set())
        {
            ret = verify_pin_auth(GA.pinAuth, GA.clientDataHash);
            check_retr(ret);
        }
    }

    if (!GA.rp.size || !GA.clientDataHashPresent)
    {
        return CTAP2_ERR_MISSING_PARAMETER;
    }
    CborEncoder map;
    ret = cbor_encoder_create_map(encoder, &map, 5);
    check_ret(ret);

    ret = ctap_make_auth_data(&GA.rp, &map, auth_data_buf, sizeof(auth_data_buf), NULL, 0,0,NULL);
    check_retr(ret);

    printf1(TAG_GA, "ALLOW_LIST has %d creds\n", GA.credLen);
    /*for (int j = 0; j < GA.credLen; j++)*/
    /*{*/
        /*printf1(TAG_GA,"CRED ID (# %d): ", GA.creds[j].credential.enc.count);*/
        /*dump_hex1(TAG_GA, (uint8_t*)&GA.creds[j].credential, sizeof(struct Credential));*/
        /*if (ctap_authenticate_credential(&GA.rp, &GA.creds[j]))   // warning encryption will break this*/
        /*{*/
            /*printf1(TAG_GA,"  Authenticated.\n");*/
        /*}*/
        /*else*/
        /*{*/
            /*printf1(TAG_GA,"  NOT authentic.\n");*/
        /*}*/
    /*}*/

    // Decrypt here

    //
    int validCredCount = ctap_filter_invalid_credentials(&GA);
    if (validCredCount > 0)
    {
        save_credential_list((CTAP_authDataHeader*)auth_data_buf, GA.clientDataHash, GA.creds, validCredCount-1);   // skip last one
    }
    else
    {
        printf2(TAG_ERR,"Error, no authentic credential\n");
        return CTAP2_ERR_NO_CREDENTIALS;
    }

    printf1(TAG_GA,"resulting order of creds:\n");
    for (int j = 0; j < GA.credLen; j++)
    {
        printf1(TAG_GA,"CRED ID (# %d)\n", GA.creds[j].credential.enc.count);
    }

    {
        ret = cbor_encode_int(&map, RESP_numberOfCredentials);
        check_ret(ret);
        ret = cbor_encode_int(&map, validCredCount);
        check_ret(ret);
    }

    CTAP_credentialDescriptor * cred = &GA.creds[validCredCount - 1];

    ret = ctap_end_get_assertion(&map, cred, auth_data_buf, GA.clientDataHash);
    check_retr(ret);

    ret = cbor_encoder_close_container(encoder, &map);
    check_ret(ret);

    return 0;
}

// Return how many trailing zeros in a buffer
static int trailing_zeros(uint8_t * buf, int indx)
{
    int c = 0;
    while(0==buf[indx] && indx)
    {
        indx--;
        c++;
    }
    return c;
}

uint8_t ctap_update_pin_if_verified(uint8_t * pinEnc, int len, uint8_t * platform_pubkey, uint8_t * pinAuth, uint8_t * pinHashEnc)
{
    uint8_t shared_secret[32];
    uint8_t hmac[32];
    int ret;

    if (len < 64)
    {
        return CTAP1_ERR_OTHER;
    }

    if (ctap_is_pin_set())  // Check first, prevent SCA
    {
        if (ctap_device_locked())
        {
            return CTAP2_ERR_PIN_BLOCKED;
        }
        if (ctap_device_boot_locked())
        {
            return CTAP2_ERR_PIN_AUTH_BLOCKED;
        }
    }

    crypto_ecc256_shared_secret(platform_pubkey, KEY_AGREEMENT_PRIV, shared_secret);

    crypto_sha256_init();
    crypto_sha256_update(shared_secret, 32);
    crypto_sha256_final(shared_secret);

    crypto_sha256_hmac_init(shared_secret, 32, hmac);
    crypto_sha256_update(pinEnc, len);
    if (pinHashEnc != NULL)
    {
        crypto_sha256_update(pinHashEnc, 16);
    }
    crypto_sha256_hmac_final(shared_secret, 32, hmac);

    if (memcmp(hmac, pinAuth, 16) != 0)
    {
        printf2(TAG_ERR,"pinAuth failed for update pin\n");
        dump_hex1(TAG_ERR, hmac,16);
        dump_hex1(TAG_ERR, pinAuth,16);
        return CTAP2_ERR_PIN_AUTH_INVALID;
    }

    crypto_aes256_init(shared_secret, NULL);

    while((len & 0xf) != 0) // round up to nearest  AES block size multiple
    {
        len++;
    }

    crypto_aes256_decrypt(pinEnc, len);



    ret = trailing_zeros(pinEnc, NEW_PIN_ENC_MIN_SIZE - 1);
    ret = NEW_PIN_ENC_MIN_SIZE  - ret;

    if (ret < NEW_PIN_MIN_SIZE || ret >= NEW_PIN_MAX_SIZE)
    {
        printf2(TAG_ERR,"new PIN is too short or too long [%d bytes]\n", ret);
        return CTAP2_ERR_PIN_POLICY_VIOLATION;
    }
    else
    {
        printf1(TAG_CP,"new pin: %s [%d bytes]\n", pinEnc, ret);
        dump_hex1(TAG_CP, pinEnc, ret);
    }

    if (ctap_is_pin_set())
    {
        if (ctap_device_locked())
        {
            return CTAP2_ERR_PIN_BLOCKED;
        }
        if (ctap_device_boot_locked())
        {
            return CTAP2_ERR_PIN_AUTH_BLOCKED;
        }
        crypto_aes256_reset_iv(NULL);
        crypto_aes256_decrypt(pinHashEnc, 16);
        if (memcmp(pinHashEnc, PIN_CODE_HASH, 16) != 0)
        {
            crypto_ecc256_make_key_pair(KEY_AGREEMENT_PUB, KEY_AGREEMENT_PRIV);
            ctap_decrement_pin_attempts();
            if (ctap_device_boot_locked())
            {
                return CTAP2_ERR_PIN_AUTH_BLOCKED;
            }
            return CTAP2_ERR_PIN_INVALID;
        }
        else
        {
            ctap_reset_pin_attempts();
        }
    }

    ctap_update_pin(pinEnc, ret);

    return 0;
}

uint8_t ctap_add_pin_if_verified(uint8_t * pinTokenEnc, uint8_t * platform_pubkey, uint8_t * pinHashEnc)
{
    uint8_t shared_secret[32];

    crypto_ecc256_shared_secret(platform_pubkey, KEY_AGREEMENT_PRIV, shared_secret);

    crypto_sha256_init();
    crypto_sha256_update(shared_secret, 32);
    crypto_sha256_final(shared_secret);

    crypto_aes256_init(shared_secret, NULL);

    crypto_aes256_decrypt(pinHashEnc, 16);


    if (memcmp(pinHashEnc, PIN_CODE_HASH, 16) != 0)
    {
        printf2(TAG_ERR,"Pin does not match!\n");
        printf2(TAG_ERR,"platform-pin-hash: "); dump_hex1(TAG_ERR, pinHashEnc, 16);
        printf2(TAG_ERR,"authentic-pin-hash: "); dump_hex1(TAG_ERR, PIN_CODE_HASH, 16);
        printf2(TAG_ERR,"shared-secret: "); dump_hex1(TAG_ERR, shared_secret, 32);
        printf2(TAG_ERR,"platform-pubkey: "); dump_hex1(TAG_ERR, platform_pubkey, 64);
        printf2(TAG_ERR,"device-pubkey: "); dump_hex1(TAG_ERR, KEY_AGREEMENT_PUB, 64);
        // Generate new keyAgreement pair
        crypto_ecc256_make_key_pair(KEY_AGREEMENT_PUB, KEY_AGREEMENT_PRIV);
        ctap_decrement_pin_attempts();
        if (ctap_device_boot_locked())
        {
            return CTAP2_ERR_PIN_AUTH_BLOCKED;
        }
        return CTAP2_ERR_PIN_INVALID;
    }

    ctap_reset_pin_attempts();
    crypto_aes256_reset_iv(NULL);

    memmove(pinTokenEnc, PIN_TOKEN, PIN_TOKEN_SIZE);
    crypto_aes256_encrypt(pinTokenEnc, PIN_TOKEN_SIZE);

    return 0;
}

uint8_t ctap_client_pin(CborEncoder * encoder, uint8_t * request, int length)
{
    CTAP_clientPin CP;
    CborEncoder map;
    uint8_t pinTokenEnc[PIN_TOKEN_SIZE];
    int ret = ctap_parse_client_pin(&CP,request,length);

    switch(CP.subCommand)
    {
        case CP_cmdSetPin:
        case CP_cmdChangePin:
        case CP_cmdGetPinToken:
            if (ctap_device_locked())
            {
                return  CTAP2_ERR_PIN_BLOCKED;
            }
            if (ctap_device_boot_locked())
            {
                return CTAP2_ERR_PIN_AUTH_BLOCKED;
            }
    }

    if (ret != 0)
    {
        printf2(TAG_ERR,"error, parse_client_pin failed\n");
        return ret;
    }

    if (CP.pinProtocol != 1 || CP.subCommand == 0)
    {
        return CTAP1_ERR_OTHER;
    }

    int num_map = (CP.getRetries ? 1 : 0);

    switch(CP.subCommand)
    {
        case CP_cmdGetRetries:
            printf1(TAG_CP,"CP_cmdGetRetries\n");
            ret = cbor_encoder_create_map(encoder, &map, 1);
            check_ret(ret);

            CP.getRetries = 1;

            break;
        case CP_cmdGetKeyAgreement:
            printf1(TAG_CP,"CP_cmdGetKeyAgreement\n");
            num_map++;
            ret = cbor_encoder_create_map(encoder, &map, num_map);
            check_ret(ret);

            ret = cbor_encode_int(&map, RESP_keyAgreement);
            check_ret(ret);
            ret = ctap_add_cose_key(&map, KEY_AGREEMENT_PUB, KEY_AGREEMENT_PUB+32, PUB_KEY_CRED_PUB_KEY, COSE_ALG_ES256);
            check_retr(ret);

            break;
        case CP_cmdSetPin:
            printf1(TAG_CP,"CP_cmdSetPin\n");

            if (ctap_is_pin_set())
            {
                return CTAP2_ERR_NOT_ALLOWED;
            }
            if (!CP.newPinEncSize || !CP.pinAuthPresent || !CP.keyAgreementPresent)
            {
                return CTAP2_ERR_MISSING_PARAMETER;
            }

            ret = ctap_update_pin_if_verified(CP.newPinEnc, CP.newPinEncSize, (uint8_t*)&CP.keyAgreement.pubkey, CP.pinAuth, NULL);
            check_retr(ret);
            break;
        case CP_cmdChangePin:
            printf1(TAG_CP,"CP_cmdChangePin\n");

            if (! ctap_is_pin_set())
            {
                return CTAP2_ERR_PIN_NOT_SET;
            }

            if (!CP.newPinEncSize || !CP.pinAuthPresent || !CP.keyAgreementPresent || !CP.pinHashEncPresent)
            {
                return CTAP2_ERR_MISSING_PARAMETER;
            }

            ret = ctap_update_pin_if_verified(CP.newPinEnc, CP.newPinEncSize, (uint8_t*)&CP.keyAgreement.pubkey, CP.pinAuth, CP.pinHashEnc);
            check_retr(ret);
            break;
        case CP_cmdGetPinToken:
            if (!ctap_is_pin_set())
            {
                return CTAP2_ERR_PIN_NOT_SET;
            }
            num_map++;
            ret = cbor_encoder_create_map(encoder, &map, num_map);
            check_ret(ret);

            printf1(TAG_CP,"CP_cmdGetPinToken\n");
            if (CP.keyAgreementPresent == 0 || CP.pinHashEncPresent == 0)
            {
                printf2(TAG_ERR,"Error, missing keyAgreement or pinHashEnc for cmdGetPin\n");
                return CTAP2_ERR_MISSING_PARAMETER;
            }
            ret = cbor_encode_int(&map, RESP_pinToken);
            check_ret(ret);

            /*ret = ctap_add_pin_if_verified(&map, (uint8_t*)&CP.keyAgreement.pubkey, CP.pinHashEnc);*/
            ret = ctap_add_pin_if_verified(pinTokenEnc, (uint8_t*)&CP.keyAgreement.pubkey, CP.pinHashEnc);
            check_retr(ret);

            ret = cbor_encode_byte_string(&map, pinTokenEnc, PIN_TOKEN_SIZE);
            check_ret(ret);



            break;

        default:
            printf2(TAG_ERR,"Error, invalid client pin subcommand\n");
            return CTAP1_ERR_OTHER;
    }

    if (CP.getRetries)
    {
        ret = cbor_encode_int(&map, RESP_retries);
        check_ret(ret);
        ret = cbor_encode_int(&map, ctap_leftover_pin_attempts());
        check_ret(ret);
    }

    if (num_map || CP.getRetries)
    {
        ret = cbor_encoder_close_container(encoder, &map);
        check_ret(ret);
    }

    return 0;
}

void ctap_response_init(CTAP_RESPONSE * resp)
{
    memset(resp, 0, sizeof(CTAP_RESPONSE));
    resp->data_size = CTAP_RESPONSE_BUFFER_SIZE;
}


uint8_t ctap_request(uint8_t * pkt_raw, int length, CTAP_RESPONSE * resp)
{
    CborEncoder encoder;
    uint8_t status = 0;
    uint8_t cmd = *pkt_raw;
    uint64_t t1;
    uint64_t t2;
    pkt_raw++;
    length--;

    uint8_t * buf = resp->data;

    cbor_encoder_init(&encoder, buf, resp->data_size, 0);

    printf1(TAG_CTAP,"cbor input structure: %d bytes\n", length);
    printf1(TAG_DUMP,"cbor req: "); dump_hex1(TAG_DUMP, pkt_raw, length);

    switch(cmd)
    {
        case CTAP_MAKE_CREDENTIAL:
        case CTAP_GET_ASSERTION:
            if (ctap_device_locked())
            {
                status = CTAP2_ERR_PIN_BLOCKED;
                goto done;
            }
            if (ctap_device_boot_locked())
            {
                status = CTAP2_ERR_PIN_AUTH_BLOCKED;
                goto done;
            }
            break;
    }

    switch(cmd)
    {
        case CTAP_MAKE_CREDENTIAL:
            device_set_status(CTAPHID_STATUS_PROCESSING);
            printf1(TAG_CTAP,"CTAP_MAKE_CREDENTIAL\n");
            t1 = millis();
            status = ctap_make_credential(&encoder, pkt_raw, length);
            t2 = millis();
            printf1(TAG_TIME,"make_credential time: %d ms\n", t2-t1);

            dump_hex1(TAG_DUMP, buf, cbor_encoder_get_buffer_size(&encoder, buf));

            resp->length = cbor_encoder_get_buffer_size(&encoder, buf);
            break;
        case CTAP_GET_ASSERTION:
            device_set_status(CTAPHID_STATUS_PROCESSING);
            printf1(TAG_CTAP,"CTAP_GET_ASSERTION\n");
            t1 = millis();
            status = ctap_get_assertion(&encoder, pkt_raw, length);
            t2 = millis();
            printf1(TAG_TIME,"get_assertion time: %d ms\n", t2-t1);

            resp->length = cbor_encoder_get_buffer_size(&encoder, buf);

            printf1(TAG_DUMP,"cbor [%d]: \n",  cbor_encoder_get_buffer_size(&encoder, buf));
                dump_hex1(TAG_DUMP,buf, cbor_encoder_get_buffer_size(&encoder, buf));
            break;
        case CTAP_CANCEL:
            printf1(TAG_CTAP,"CTAP_CANCEL\n");
            break;
        case CTAP_GET_INFO:
            printf1(TAG_CTAP,"CTAP_GET_INFO\n");
            status = ctap_get_info(&encoder);

            resp->length = cbor_encoder_get_buffer_size(&encoder, buf);

            dump_hex1(TAG_DUMP, buf, cbor_encoder_get_buffer_size(&encoder, buf));

            break;
        case CTAP_CLIENT_PIN:
            printf1(TAG_CTAP,"CTAP_CLIENT_PIN\n");
            status = ctap_client_pin(&encoder, pkt_raw, length);

            resp->length = cbor_encoder_get_buffer_size(&encoder, buf);
            dump_hex1(TAG_DUMP, buf, cbor_encoder_get_buffer_size(&encoder, buf));
            break;
        case CTAP_RESET:
            printf1(TAG_CTAP,"CTAP_RESET\n");
            if (ctap_user_presence_test())
            {
                ctap_reset();
            }
            else
            {
                status = CTAP2_ERR_OPERATION_DENIED;
            }
            break;
        case GET_NEXT_ASSERTION:
            printf1(TAG_CTAP,"CTAP_NEXT_ASSERTION\n");
            if (getAssertionState.lastcmd == CTAP_GET_ASSERTION)
            {
                status = ctap_get_next_assertion(&encoder);
                resp->length = cbor_encoder_get_buffer_size(&encoder, buf);
                dump_hex1(TAG_DUMP, buf, cbor_encoder_get_buffer_size(&encoder, buf));
                if (status == 0)
                {
                    cmd = CTAP_GET_ASSERTION;       // allow for next assertion
                }
            }
            else
            {
                printf2(TAG_ERR, "unwanted GET_NEXT_ASSERTION\n");
                status = CTAP2_ERR_NOT_ALLOWED;
            }
            break;
        default:
            status = CTAP1_ERR_INVALID_COMMAND;
            printf2(TAG_ERR,"error, invalid cmd\n");
    }

done:
    device_set_status(CTAPHID_STATUS_IDLE);
    getAssertionState.lastcmd = cmd;

    if (status != CTAP1_ERR_SUCCESS)
    {
        resp->length = 0;
    }

    printf1(TAG_CTAP,"cbor output structure: %d bytes.  Return 0x%02x\n", resp->length, status);

    return status;
}

void ctap_flush_state(int backup)
{
    authenticator_write_state(&STATE, 0);
    if (backup)
    {
        authenticator_write_state(&STATE, 1);
    }
}

static void ctap_state_init()
{
    // Set to 0xff instead of 0x00 to be easier on flash
    memset(&STATE, 0xff, sizeof(AuthenticatorState));
    // Fresh RNG for key
    ctap_generate_rng(STATE.key_space, KEY_SPACE_BYTES);

    STATE.is_initialized = INITIALIZED_MARKER;
    STATE.remaining_tries = PIN_LOCKOUT_ATTEMPTS;
    STATE.is_pin_set = 0;
}

void ctap_init()
{
    crypto_ecc256_init();

    authenticator_read_state(&STATE);

    device_set_status(CTAPHID_STATUS_IDLE);

    if (STATE.is_initialized == INITIALIZED_MARKER)
    {
        printf1(TAG_STOR,"Auth state is initialized\n");
    }
    else
    {
        printf1(TAG_STOR,"Auth state is NOT initialized.  Initializing..\n");
        if (authenticator_is_backup_initialized())
        {
            printf1(TAG_ERR,"Warning: memory corruption detected.  restoring from backup..\n");
            authenticator_read_backup_state(&STATE);
            authenticator_write_state(&STATE, 0);
        }
        else
        {
            ctap_state_init();
            authenticator_write_state(&STATE, 0);
            authenticator_write_state(&STATE, 1);

        }
    }

    crypto_load_master_secret(STATE.key_space);

    if (ctap_is_pin_set())
    {
        printf1(TAG_STOR,"pin code: \"%s\"\n", STATE.pin_code);
        crypto_sha256_init();
<<<<<<< HEAD
        crypto_sha256_update(STATE.pin_code, strnlen((char *)STATE.pin_code, NEW_PIN_ENC_MAX_SIZE));
=======
        crypto_sha256_update(STATE.pin_code, STATE.pin_code_length);
>>>>>>> 29e885d2
        crypto_sha256_final(PIN_CODE_HASH);
        printf1(TAG_STOR, "attempts_left: %d\n", STATE.remaining_tries);
    }
    else
    {
        printf1(TAG_STOR,"pin not set.\n");
    }
    if (ctap_device_locked())
    {
        printf1(TAG_ERR, "DEVICE LOCKED!\n");
    }

    if (ctap_generate_rng(PIN_TOKEN, PIN_TOKEN_SIZE) != 1)
    {
        printf2(TAG_ERR,"Error, rng failed\n");
        exit(1);
    }

    crypto_ecc256_make_key_pair(KEY_AGREEMENT_PUB, KEY_AGREEMENT_PRIV);

#ifdef BRIDGE_TO_WALLET
    wallet_init();
#endif

}

uint8_t ctap_is_pin_set()
{
    return STATE.is_pin_set == 1;
}

uint8_t ctap_pin_matches(uint8_t * pin, int len)
{
    return memcmp(pin, STATE.pin_code, len) == 0;
}


void ctap_update_pin(uint8_t * pin, int len)
{
    if (len > NEW_PIN_ENC_MIN_SIZE || len < 4)
    {
        printf2(TAG_ERR, "Update pin fail length\n");
        exit(1);
    }
    memset(STATE.pin_code, 0, NEW_PIN_ENC_MIN_SIZE);
    memmove(STATE.pin_code, pin, len);
    STATE.pin_code_length = len;
    STATE.pin_code[NEW_PIN_ENC_MIN_SIZE - 1] = 0;

    crypto_sha256_init();
    crypto_sha256_update(STATE.pin_code, len);
    crypto_sha256_final(PIN_CODE_HASH);

    STATE.is_pin_set = 1;

    authenticator_write_state(&STATE, 1);
    authenticator_write_state(&STATE, 0);

    printf1(TAG_CTAP, "New pin set: %s\n", STATE.pin_code);
}

uint8_t ctap_decrement_pin_attempts()
{
    if (PIN_BOOT_ATTEMPTS_LEFT > 0)
    {
        PIN_BOOT_ATTEMPTS_LEFT--;
    }
    if (! ctap_device_locked())
    {
        STATE.remaining_tries--;
        ctap_flush_state(0);
        printf1(TAG_CP, "ATTEMPTS left: %d\n", STATE.remaining_tries);

        if (ctap_device_locked())
        {
            memset(PIN_TOKEN,0,sizeof(PIN_TOKEN));
            memset(PIN_CODE_HASH,0,sizeof(PIN_CODE_HASH));
            printf1(TAG_CP, "Device locked!\n");
        }
    }
    else
    {
        printf1(TAG_CP, "Device locked!\n");
        return -1;
    }
    return 0;
}

int8_t ctap_device_locked()
{
    return STATE.remaining_tries <= 0;
}

int8_t ctap_device_boot_locked()
{
    return PIN_BOOT_ATTEMPTS_LEFT <= 0;
}

int8_t ctap_leftover_pin_attempts()
{
    return STATE.remaining_tries;
}

void ctap_reset_pin_attempts()
{
    STATE.remaining_tries = PIN_LOCKOUT_ATTEMPTS;
    PIN_BOOT_ATTEMPTS_LEFT = PIN_BOOT_ATTEMPTS;
    ctap_flush_state(0);
}

void ctap_reset_state()
{
    memset(&getAssertionState, 0, sizeof(getAssertionState));
}

uint16_t ctap_keys_stored()
{
    int total = 0;
    int i;
    for (i = 0; i < MAX_KEYS; i++)
    {
        if (STATE.key_lens[i] != 0xffff)
        {
            total += 1;
        }
        else
        {
            break;
        }
    }
    return total;
}

static uint16_t key_addr_offset(int index)
{
    uint16_t offset = 0;
    int i;
    for (i = 0; i < index; i++)
    {
        if (STATE.key_lens[i] != 0xffff) offset += STATE.key_lens[i];
    }
    return offset;
}

uint16_t ctap_key_len(uint8_t index)
{
    int i = ctap_keys_stored();
    if (index >= i || index >= MAX_KEYS)
    {
        return 0;
    }
    if (STATE.key_lens[index] == 0xffff) return 0;
    return STATE.key_lens[index];

}

int8_t ctap_store_key(uint8_t index, uint8_t * key, uint16_t len)
{
    int i = ctap_keys_stored();
    uint16_t offset;
    if (i >= MAX_KEYS || index >= MAX_KEYS || !len)
    {
        return ERR_NO_KEY_SPACE;
    }

    if (STATE.key_lens[index] != 0xffff)
    {
        return ERR_KEY_SPACE_TAKEN;
    }

    offset = key_addr_offset(index);

    if ((offset + len) > KEY_SPACE_BYTES)
    {
        return ERR_NO_KEY_SPACE;
    }

    STATE.key_lens[index] = len;

    memmove(STATE.key_space + offset, key, len);

    ctap_flush_state(1);

    return 0;
}

int8_t ctap_load_key(uint8_t index, uint8_t * key)
{
    int i = ctap_keys_stored();
    uint16_t offset;
    uint16_t len;
    if (index >= i || index >= MAX_KEYS)
    {
        return ERR_NO_KEY_SPACE;
    }

    if (STATE.key_lens[index] == 0xffff)
    {
        return ERR_KEY_SPACE_EMPTY;
    }

    offset = key_addr_offset(index);
    len = ctap_key_len(index);

    if ((offset + len) > KEY_SPACE_BYTES)
    {
        return ERR_NO_KEY_SPACE;
    }

    memmove(key, STATE.key_space + offset, len);

    return 0;
}



void ctap_reset()
{
    ctap_state_init();
    authenticator_write_state(&STATE, 0);
    authenticator_write_state(&STATE, 1);

    if (ctap_generate_rng(PIN_TOKEN, PIN_TOKEN_SIZE) != 1)
    {
        printf2(TAG_ERR,"Error, rng failed\n");
        exit(1);
    }

    ctap_reset_state();
    memset(PIN_CODE_HASH,0,sizeof(PIN_CODE_HASH));
    crypto_ecc256_make_key_pair(KEY_AGREEMENT_PUB, KEY_AGREEMENT_PRIV);

    crypto_reset_master_secret();
}<|MERGE_RESOLUTION|>--- conflicted
+++ resolved
@@ -1368,11 +1368,7 @@
     {
         printf1(TAG_STOR,"pin code: \"%s\"\n", STATE.pin_code);
         crypto_sha256_init();
-<<<<<<< HEAD
-        crypto_sha256_update(STATE.pin_code, strnlen((char *)STATE.pin_code, NEW_PIN_ENC_MAX_SIZE));
-=======
         crypto_sha256_update(STATE.pin_code, STATE.pin_code_length);
->>>>>>> 29e885d2
         crypto_sha256_final(PIN_CODE_HASH);
         printf1(TAG_STOR, "attempts_left: %d\n", STATE.remaining_tries);
     }
