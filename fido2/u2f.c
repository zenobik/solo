--- conflicted
+++ resolved
@@ -11,25 +11,16 @@
 #include "log.h"
 #include "device.h"
 #include "wallet.h"
-<<<<<<< HEAD
-#include "apdu.h"
+#ifdef ENABLE_U2F_EXTENSIONS
+#include "extensions.h"
+#endif
 #include APP_CONFIG
 
 // void u2f_response_writeback(uint8_t * buf, uint8_t len);
+#ifdef ENABLE_U2F
 static int16_t u2f_register(struct u2f_register_request * req, bool fromNFC);
 static int16_t u2f_authenticate(struct u2f_authenticate_request * req, uint8_t control, bool fromNFC);
-=======
-#ifdef ENABLE_U2F_EXTENSIONS
-#include "extensions.h"
-#endif
-#include APP_CONFIG
-
-// void u2f_response_writeback(uint8_t * buf, uint8_t len);
-#ifdef ENABLE_U2F
-static int16_t u2f_register(struct u2f_register_request * req);
-static int16_t u2f_authenticate(struct u2f_authenticate_request * req, uint8_t control);
-#endif
->>>>>>> 54241ecd
+#endif
 int8_t u2f_response_writeback(const uint8_t * buf, uint16_t len);
 void u2f_reset_response();
 
@@ -39,11 +30,6 @@
 void u2f_request_ex(APDU_HEADER *req, uint8_t *payload, uint32_t len, CTAP_RESPONSE * resp, bool fromNFC)
 {
     uint16_t rcode = 0;
-<<<<<<< HEAD
-    uint64_t t1,t2;
-=======
-    uint32_t len = ((req->LC3) | ((uint32_t)req->LC2 << 8) | ((uint32_t)req->LC1 << 16));
->>>>>>> 54241ecd
     uint8_t byte;
 
     ctap_response_init(resp);
@@ -71,32 +57,18 @@
                 }
                 else
                 {
-<<<<<<< HEAD
-                    t1 = millis();
-                    rcode = u2f_register((struct u2f_register_request*)payload, fromNFC);
-                    t2 = millis();
-                    printf1(TAG_TIME,"u2f_register time: %d ms\n", t2-t1);
-=======
 
                     timestamp();
-                    rcode = u2f_register((struct u2f_register_request*)req->payload);
+                    rcode = u2f_register((struct u2f_register_request*)req->payload, fromNFC);
                     printf1(TAG_TIME,"u2f_register time: %d ms\n", timestamp());
 
->>>>>>> 54241ecd
                 }
                 break;
             case U2F_AUTHENTICATE:
                 printf1(TAG_U2F, "U2F_AUTHENTICATE\n");
-<<<<<<< HEAD
-                t1 = millis();
-                rcode = u2f_authenticate((struct u2f_authenticate_request*)payload, req->p1, fromNFC);
-                t2 = millis();
-                printf1(TAG_TIME,"u2f_authenticate time: %d ms\n", t2-t1);
-=======
                 timestamp();
-                rcode = u2f_authenticate((struct u2f_authenticate_request*)req->payload, req->p1);
+                rcode = u2f_authenticate((struct u2f_authenticate_request*)req->payload, req->p1, fromNFC);
                 printf1(TAG_TIME,"u2f_authenticate time: %d ms\n", timestamp());
->>>>>>> 54241ecd
                 break;
             case U2F_VERSION:
                 printf1(TAG_U2F, "U2F_VERSION\n");
@@ -176,12 +148,8 @@
     _u2f_resp = resp;
 }
 
-<<<<<<< HEAD
-void dump_signature_der(uint8_t * sig)
-=======
 #ifdef ENABLE_U2F
 static void dump_signature_der(uint8_t * sig)
->>>>>>> 54241ecd
 {
     uint8_t sigder[72];
     int len;
@@ -277,19 +245,10 @@
 	}
 
     count = ctap_atomic_count(0);
-<<<<<<< HEAD
-	uint8_t vcount[4];
-	vcount[3] = (count) & 0xff;
-	vcount[2] = (count >> 8) & 0xff;
-	vcount[1] = (count >> 16) & 0xff;
-	vcount[0] = (count >> 24) & 0xff;
-
-=======
     hash[0] = 0xff;
     hash[1] = (count >> 16) & 0xff;
     hash[2] = (count >> 8) & 0xff;
     hash[3] = (count >> 0) & 0xff;
->>>>>>> 54241ecd
     crypto_sha256_init();
 
     crypto_sha256_update(req->app, 32);
@@ -302,17 +261,12 @@
     printf1(TAG_U2F, "sha256: "); dump_hex1(TAG_U2F, hash, 32);
     crypto_ecc256_sign(hash, 32, sig);
 
-<<<<<<< HEAD
-    u2f_response_writeback(&up, 1);
-    u2f_response_writeback(vcount, 4);
-=======
     u2f_response_writeback(&up,1);
     hash[0] = 0xff;
     hash[1] = (count >> 16) & 0xff;
     hash[2] = (count >> 8) & 0xff;
     hash[3] = (count >> 0) & 0xff;
     u2f_response_writeback(hash,4);
->>>>>>> 54241ecd
     dump_signature_der(sig);
 
     return U2F_SW_NO_ERROR;
