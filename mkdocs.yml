--- conflicted
+++ resolved
@@ -1,9 +1,9 @@
-site_name: Solo
+site_name: Solo Technical Documentation
 site_author: SoloKeys
 site_description: 'Documentation for the SoloKeys solo software'
-<<<<<<< HEAD
-repo_url: 'https://github.com/solokeyssec/solo'
-repo_name: 'solokeyssec/solo'
+site_url: 'https://docs.solokeys.io/solo/'
+repo_url: 'https://github.com/solokeys/solo'
+repo_name: 'solokeys/solo'
 copyright: 'Copyright &copy; 2018 - 2019 SoloKeys'
 
 nav:
@@ -16,23 +16,6 @@
     - Contributing Docs: documenting.md
     - udev Rules: udev.md
     - About: repo-readme.md
-=======
-site_url: 'https://docs.solokeys.io/solo/'
-repo_url: 'https://github.com/solokeys/solo'
-repo_name: 'solokeys/solo'
-copyright: 'Copyright &copy; 2018-2019 SoloKeys'
-
-nav:
-    - Home: solo/index.md
-    - README.md: solo/repo-readme.md
-    - FIDO2 Implementation: solo/fido2-impl.md
-    - Signed update process: solo/signed-updates.md
-    - Building: solo/building.md
-    - Code documentation: solo/code-overview.md
-    - Contributing Code: solo/contributing.md
-    - Contributing Docs: solo/documenting.md
-    - What the udev?!: solo/udev.md
->>>>>>> d89fe933
 
 theme:
   name: material
