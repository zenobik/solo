--- conflicted
+++ resolved
@@ -81,29 +81,14 @@
 	env2/bin/pip install -r tools/requirements.txt
 
 env3:
-<<<<<<< HEAD
 	python3 -m venv env3
 	env3/bin/pip -q install --upgrade -r tools/requirements.txt
 	env3/bin/pip -q install --upgrade black
-=======
-	# black requires >=py3.6
-	virtualenv --python=python3.6 env3 
-	env3/bin/pip --version
-	env3/bin/pip install -r tools/requirements.txt
-	env3/bin/pip install black
->>>>>>> 747d9a19
 
 .PHONY: black blackcheck wink2 wink3 fido2-test cppcheck test clean
 # selectively reformat our own code
-<<<<<<< HEAD
 black: env3
 	env3/bin/black --skip-string-normalization --check tools/
-=======
->>>>>>> 747d9a19
-
-blackcheck: export BLACK_CHECK_FLAG := --check
-black blackcheck: env3
-	env3/bin/black --skip-string-normalization $(BLACK_CHECK_FLAG) tools/
 
 wink2 wink3: wink% : env%
 	$</bin/python tools/solotool.py solo --wink
@@ -119,11 +104,6 @@
 	cppcheck $(CPPCHECK_FLAGS) fido2
 	cppcheck $(CPPCHECK_FLAGS) pc
 
-<<<<<<< HEAD
-=======
-test: main cppcheck blackcheck
-
->>>>>>> 747d9a19
 clean:
 	rm -f *.o main.exe main $(obj)
 	for f in crypto/tiny-AES-c/Makefile tinycbor/Makefile ; do \
