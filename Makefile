#define uECC_arch_other 0
#define uECC_x86        1
#define uECC_x86_64     2
#define uECC_arm        3
#define uECC_arm_thumb  4
#define uECC_arm_thumb2 5
#define uECC_arm64      6
#define uECC_avr        7

platform=2

EFM32_DEBUGGER= -s 440083537 --device EFM32JG1B200F128GM32
#EFM32_DEBUGGER= -s 440121060    #dev board

src = $(wildcard pc/*.c) $(wildcard fido2/*.c) $(wildcard crypto/sha256/*.c) crypto/tiny-AES-c/aes.c
obj = $(src:.c=.o) uECC.o

LIBCBOR = tinycbor/lib/libtinycbor.a
<<<<<<< HEAD
ifeq ($(shell uname -s),Darwin)
  export LDFLAGS = -Wl,-dead_strip
else
  export LDFLAGS = -Wl,--gc-sections
endif
LDFLAGS += $(LIBCBOR)
CFLAGS = -O2 -fdata-sections -ffunction-sections 
=======
LDFLAGS = -Wl,--gc-sections $(LIBCBOR)
CFLAGS = -O2 -fdata-sections -ffunction-sections
CFLAGS += -Wall -Werror
>>>>>>> b7b668f0

INCLUDES = -I./tinycbor/src -I./crypto/sha256 -I./crypto/micro-ecc/ -Icrypto/tiny-AES-c/ -I./fido2/ -I./pc -I./fido2/extensions

CFLAGS += $(INCLUDES)
# for crypto/tiny-AES-c
CFLAGS += -DAES256=1

name = main

.PHONY: all
all: python-fido2 main

.PHONY: test
test:
	$(MAKE) -C . main
	$(MAKE) -C . testgcm
	./testgcm

tinycbor/Makefile crypto/tiny-AES-c/aes.c:
	git submodule update --init

.PHONY: cbor
cbor: $(LIBCBOR)

$(LIBCBOR): tinycbor/Makefile
	cd tinycbor/ && $(MAKE) clean && $(MAKE) -j8

.PHONY: efm8prog
efm8prog:
	cd './targets/efm8\Keil 8051 v9.53 - Debug' && $(MAKE) all
	flashefm8.exe -part EFM8UB10F8G -sn 440105518 -erase
	flashefm8.exe -part EFM8UB10F8G -sn 440105518 -upload './targets/efm8/Keil 8051 v9.53 - Debug/efm8.hex'

.PHONY: efm32com efm32prog efm32read efm32bootprog
efm32com:
	cd './targets/efm32/GNU ARM v7.2.1 - Debug' && $(MAKE) all
efm32prog: efm32com
	commander flash './targets/efm32/GNU ARM v7.2.1 - Debug/EFM32.hex' $(EFM32_DEBUGGER)  -p "0x1E7FC:0x00000000:4"
efm32read: efm32com
	commander swo read $(EFM32_DEBUGGER)
efm32bootprog: efm32com
	commander flash './efm32boot/GNU ARM v7.2.1 - Debug/efm32boot.hex' $(EFM32_DEBUGGER) --masserase

$(name): $(obj) $(LIBCBOR)
	$(CC) $(LDFLAGS) -o $@ $(obj) $(LDFLAGS)

crypto/aes-gcm/aes_gcm.o:
	$(CC) -c crypto/aes-gcm/aes_gcm.c $(CFLAGS) -DTEST -o crypto/aes-gcm/aes_gcm.o

testgcm: $(obj) $(LIBCBOR) crypto/aes-gcm/aes_gcm.o
	$(CC) -c fido2/main.c $(CFLAGS) -DTEST -o fido2/main.o
	$(CC) $(LDFLAGS) -o $@ $^ $(LDFLAGS)

uECC.o: ./crypto/micro-ecc/uECC.c
	$(CC) -c -o $@ $^ -O2 -fdata-sections -ffunction-sections -DuECC_PLATFORM=$(platform) -I./crypto/micro-ecc/


# python virtualenv

venv:
	@if ! which virtualenv >/dev/null ; then \
	    echo "ERR: Sorry, no python virtualenv found. Please consider installing " ;\
	    echo "     it via something like:" ;\
	    echo "   sudo apt install python-virtualenv" ;\
	    echo "     or maybe:" ;\
	    echo "   pip install virtualenv" ;\
	fi
	virtualenv venv
	./venv/bin/pip install wheel

.PHONY: python-fido2
python-fido2: venv
	cd python-fido2/ && ../venv/bin/python setup.py install

venv/bin/mkdocs: venv
	./venv/bin/pip install mkdocs mkdocs-material

.PHONY: docsrv
docsrv:	venv/bin/mkdocs
	./venv/bin/mkdocs serve

.PHONY: fido2-test
fido2-test:
	./venv/bin/python tools/ctap_test.py

clean:
	rm -f *.o main.exe main testgcm $(obj)
	for f in crypto/tiny-AES-c/Makefile tinycbor/Makefile ; do \
	    if [ -f "$$f" ]; then \
	    	(cd `dirname $$f` ; git checkout -- .) ;\
	    fi ;\
	done
	rm -rf venv<|MERGE_RESOLUTION|>--- conflicted
+++ resolved
@@ -16,7 +16,7 @@
 obj = $(src:.c=.o) uECC.o
 
 LIBCBOR = tinycbor/lib/libtinycbor.a
-<<<<<<< HEAD
+
 ifeq ($(shell uname -s),Darwin)
   export LDFLAGS = -Wl,-dead_strip
 else
@@ -24,11 +24,6 @@
 endif
 LDFLAGS += $(LIBCBOR)
 CFLAGS = -O2 -fdata-sections -ffunction-sections 
-=======
-LDFLAGS = -Wl,--gc-sections $(LIBCBOR)
-CFLAGS = -O2 -fdata-sections -ffunction-sections
-CFLAGS += -Wall -Werror
->>>>>>> b7b668f0
 
 INCLUDES = -I./tinycbor/src -I./crypto/sha256 -I./crypto/micro-ecc/ -Icrypto/tiny-AES-c/ -I./fido2/ -I./pc -I./fido2/extensions
 
