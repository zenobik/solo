--- conflicted
+++ resolved
@@ -73,7 +73,7 @@
             );
 
     // device_init();
-    
+
     init_gpio();
 
     init_millisecond_timer(1);
@@ -118,16 +118,12 @@
     }
 #ifdef SOLO_HACKER
     start_bootloader:
-<<<<<<< HEAD
 
     SystemClock_Config();
     init_gpio();
     init_millisecond_timer(0);
     init_pwm();
     init_rng();
-=======
-#endif
->>>>>>> 54241ecd
     usbhid_init();
 
     printf1(TAG_GEN,"init usb\n");
